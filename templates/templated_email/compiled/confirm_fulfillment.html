
    <!doctype html>
    <html xmlns="http://www.w3.org/1999/xhtml" xmlns:v="urn:schemas-microsoft-com:vml" xmlns:o="urn:schemas-microsoft-com:office:office">
      <head>
        <title>
          
        </title>
        <!--[if !mso]><!-- -->
        <meta http-equiv="X-UA-Compatible" content="IE=edge">
        <!--<![endif]-->
        <meta http-equiv="Content-Type" content="text/html; charset=UTF-8">
        <meta name="viewport" content="width=device-width, initial-scale=1">
        <style type="text/css">
          #outlook a { padding:0; }
          body { margin:0;padding:0;-webkit-text-size-adjust:100%;-ms-text-size-adjust:100%; }
          table, td { border-collapse:collapse;mso-table-lspace:0pt;mso-table-rspace:0pt; }
          img { border:0;height:auto;line-height:100%; outline:none;text-decoration:none;-ms-interpolation-mode:bicubic; }
          p { display:block;margin:13px 0; }
        </style>
        <!--[if mso]>
        <xml>
        <o:OfficeDocumentSettings>
          <o:AllowPNG/>
          <o:PixelsPerInch>96</o:PixelsPerInch>
        </o:OfficeDocumentSettings>
        </xml>
        <![endif]-->
        <!--[if lte mso 11]>
        <style type="text/css">
          .mj-outlook-group-fix { width:100% !important; }
        </style>
        <![endif]-->
        
      <!--[if !mso]><!-->
        <link href="https://fonts.googleapis.com/css?family=Ubuntu:300,400,500,700" rel="stylesheet" type="text/css">
        <style type="text/css">
          @import url(https://fonts.googleapis.com/css?family=Ubuntu:300,400,500,700);
        </style>
      <!--<![endif]-->

    
        
    <style type="text/css">
      @media only screen and (min-width:480px) {
        .mj-column-per-100 { width:100% !important; max-width: 100%; }
      }
    </style>
    
  
        <style type="text/css">
        
        
        </style>
        <style type="text/css">address {
    font-style: inherit;
    font-family: Ubuntu, Helvetica, Arial;
  }</style>
        
      </head>
      <body>
        
        
      <div style>
        
      
      <!--[if mso | IE]>
      <table
         align="center" border="0" cellpadding="0" cellspacing="0" class="" style="width:600px;" width="600"
      >
        <tr>
          <td style="line-height:0px;font-size:0px;mso-line-height-rule:exactly;">
      <![endif]-->
    
      
      <div style="margin:0px auto;max-width:600px;">
        
        <table align="center" border="0" cellpadding="0" cellspacing="0" role="presentation" style="width:100%;">
          <tbody>
            <tr>
              <td style="direction: ltr; font-size: 0px; padding: 20px 0; text-align: center;" align="center">
                <!--[if mso | IE]>
                  <table role="presentation" border="0" cellpadding="0" cellspacing="0">
                
        <tr>
      
            <td
               class="" style="vertical-align:top;width:600px;"
            >
          <![endif]-->
            
      <div class="mj-column-per-100 mj-outlook-group-fix" style="font-size:0px;text-align:left;direction:ltr;display:inline-block;vertical-align:top;width:100%;">
        
      <table border="0" cellpadding="0" cellspacing="0" role="presentation" style="vertical-align:top;" width="100%">
        
            <tr>
              <td align="left" style="font-size: 0px; padding: 10px 25px; word-break: break-word;">
                
      <div style="font-family:Ubuntu, Helvetica, Arial, sans-serif;font-size:16px;line-height:1;text-align:left;color:#000000;">{{#blocktrans "Standard e-mail greeting"}}
            Hi!
          {{/blocktrans}}</div>
    
              </td>
            </tr>
          
            <tr>
              <td align="left" style="font-size: 0px; padding: 10px 25px; word-break: break-word;">
                
<<<<<<< HEAD
      <div style="font-family:Ubuntu, Helvetica, Arial, sans-serif;font-size:13px;line-height:1;text-align:left;color:#000000;">{{#blocktrans "Fulfillment confirmation email text"}}
            Thank you for your order. Below is the list of fulfilled products.
          {{/blocktrans}}
          {{#if fulfillment.tracking_number}}
            {{#if fulfillment.is_tracking_number_url}}
              {{#blocktrans "Fulfillment confirmation email text"}}
                You can track your shipment with <a href="{{fulfillment.tracking_number}}">{{fulfillment.tracking_number}}</a> link.
              {{/blocktrans}}
            {{else}}
              {{#blocktrans "Fulfillment confirmation email text"}}
                You can track your shipment with {{fulfillment.tracking_number}} code.
              {{/blocktrans}}
            {{/if}}
          {{/if}}</div>
=======
      <div style="font-family:Ubuntu, Helvetica, Arial, sans-serif;font-size:13px;line-height:1;text-align:left;color:#000000;">{% if order_details_url %}
            {% blocktrans trimmed context "Fulfillment confirmation email text with order details" %}
              Thank you for your order. Below is the list of fulfilled products. To see your order details please visit: <a href="{{ order_details_url }}">{{ order_details_url }}</a>
            {% endblocktrans %}
          {% else %}
            {% blocktrans trimmed context "Fulfillment confirmation email text" %}
              Thank you for your order. Below is the list of fulfilled products.
            {% endblocktrans %}
          {% endif %}
          {% if fulfillment.tracking_number %}
            {% if fulfillment.is_tracking_number_url %}
              {% blocktrans trimmed with tracking_number=fulfillment.tracking_number context "Fulfillment confirmation email text" %}
                You can track your shipment with <a href="{{ tracking_number }}">{{ tracking_number }}</a> link.
              {% endblocktrans %}
            {% else %}
              {% blocktrans trimmed with tracking_number=fulfillment.tracking_number context "Fulfillment confirmation email text" %}
                You can track your shipment with {{ tracking_number }} code.
              {% endblocktrans %}
            {% endif %}
          {% endif %}</div>
>>>>>>> 95ce4b57
    
              </td>
            </tr>
          
            <tr>
              <td align="left" style="font-size: 0px; padding: 10px 25px; word-break: break-word;">
                
      <div style="font-family:Ubuntu, Helvetica, Arial, sans-serif;font-size:13px;line-height:1;text-align:left;color:#000000;">{{#if digital_lines}}
            {{#blocktrans "Fulfillment digital products email text"}}
              You can download your digital products by clicking in download link(s).
            {{/blocktrans}}
          {{/if}}</div>
    
              </td>
            </tr>
          
      </table>
    
      </div>
    
          <!--[if mso | IE]>
            </td>
          
        </tr>
      
                  </table>
                <![endif]-->
              </td>
            </tr>
          </tbody>
        </table>
        
      </div>
    
      
      <!--[if mso | IE]>
          </td>
        </tr>
      </table>
      
      <table
         align="center" border="0" cellpadding="0" cellspacing="0" class="" style="width:600px;" width="600"
      >
        <tr>
          <td style="line-height:0px;font-size:0px;mso-line-height-rule:exactly;">
      <![endif]-->
    
      
      <div style="margin:0px auto;max-width:600px;">
        
        <table align="center" border="0" cellpadding="0" cellspacing="0" role="presentation" style="width:100%;">
          <tbody>
            <tr>
              <td style="direction: ltr; font-size: 0px; padding: 20px 0; text-align: center;" align="center">
                <!--[if mso | IE]>
                  <table role="presentation" border="0" cellpadding="0" cellspacing="0">
                
        <tr>
      
            <td
               class="" style="vertical-align:top;width:600px;"
            >
          <![endif]-->
            
      <div class="mj-column-per-100 mj-outlook-group-fix" style="font-size:0px;text-align:left;direction:ltr;display:inline-block;vertical-align:top;width:100%;">
        
      <table border="0" cellpadding="0" cellspacing="0" role="presentation" style="vertical-align:top;" width="100%">
        
            <tr>
              <td align="left" style="font-size: 0px; padding: 10px 25px; word-break: break-word;">
                
      <div style="font-family:Ubuntu, Helvetica, Arial, sans-serif;font-size:13px;line-height:1;text-align:left;color:#000000;">{{#if physical_lines}}
        <table style="width:100%">
          <thead class="table-header-row" style="border-bottom: 2px solid #000;">
            <tr>
              <th style="padding: 5px; text-align: left;" align="left">
                {{#blocktrans "Ordered item name"}}
                  Item
                {{/blocktrans}}
              </th>
              <th style="padding: 5px; text-align: right;" align="right">
                {{#blocktrans "Quantity ordered of a product"}}
                  Quantity
                {{/blocktrans}}
              </th>
            </tr>
          </thead>
          <tbody>
            {{#each physical_lines}}
              <tr class="table-item-row" style="border-bottom: 1px solid #D3D1D0;">
                {{#if order_line.variant_name}}
                  <td style="padding: 5px;">{{order_line.product_name}} ({{order_line.variant_name}})</td>
                {{else}}
                  <td style="padding: 5px;">{{order_line.product_name}}</td>
                {{/if}}
                <td style="padding: 5px; text-align: right;" align="right">{{quantity}}</td>
              </tr>
            {{/each}}
          </tbody>
        </table>
      {{/if}}
      {{#if digital_lines}}
        <table style="width:100%">
          <thead class="table-header-row" style="border-bottom: 2px solid #000;">
            <tr>
              <th style="padding: 5px; text-align: left;" align="left">
                {{#blocktrans "Ordered item name"}}
                  Item
                {{/blocktrans}}
              </th>
              <th style="padding: 5px; text-align: right;" align="right">
                {{#blocktrans "Ordered item download links"}}
                  Download Link
                {{/blocktrans}}
              </th>
            </tr>
          </thead>
          <tbody>
            {{#each digital_lines}}
              <tr class="table-item-row" style="border-bottom: 1px solid #D3D1D0;">
                {{#if order_line.variant_name}}
                  <td style="padding: 5px;">{{order_line.product_name}} ({{order_line.variant_name}})</td>
                {{else}}
                  <td style="padding: 5px;">{{order_line.product_name}}</td>
                {{/if}}
                <td style="padding: 5px; text-align: right;" align="right">
                  <a href="{{order_line.digital_url}}">Link</a>
                </td>
              </tr>
            {{/each}}
          </tbody>
        </table>
      {{/if}}</div>
    
              </td>
            </tr>
          
      </table>
    
      </div>
    
          <!--[if mso | IE]>
            </td>
          
        </tr>
      
                  </table>
                <![endif]-->
              </td>
            </tr>
          </tbody>
        </table>
        
      </div>
    
      
      <!--[if mso | IE]>
          </td>
        </tr>
      </table>
      
      <table
         align="center" border="0" cellpadding="0" cellspacing="0" class="" style="width:600px;" width="600"
      >
        <tr>
          <td style="line-height:0px;font-size:0px;mso-line-height-rule:exactly;">
      <![endif]-->
    
      
      <div style="margin:0px auto;max-width:600px;">
        
        <table align="center" border="0" cellpadding="0" cellspacing="0" role="presentation" style="width:100%;">
          <tbody>
            <tr>
              <td style="direction: ltr; font-size: 0px; padding: 20px 0; text-align: center;" align="center">
                <!--[if mso | IE]>
                  <table role="presentation" border="0" cellpadding="0" cellspacing="0">
                
        <tr>
      
            <td
               class="" style="vertical-align:top;width:600px;"
            >
          <![endif]-->
            
      <div class="mj-column-per-100 mj-outlook-group-fix" style="font-size:0px;text-align:left;direction:ltr;display:inline-block;vertical-align:top;width:100%;">
        
      <table border="0" cellpadding="0" cellspacing="0" role="presentation" style="vertical-align:top;" width="100%">
        
            <tr>
              <td align="left" style="font-size: 0px; padding: 10px 25px; word-break: break-word;">
                
      <div style="font-family:Ubuntu, Helvetica, Arial, sans-serif;font-size:13px;line-height:1;text-align:left;color:#000000;">{{#blocktrans "Base email text" }}
        This is an automatically generated e-mail, please do not reply.
      {{/blocktrans}}</div>
    
              </td>
            </tr>
          
      </table>
    
      </div>
    
          <!--[if mso | IE]>
            </td>
          
        </tr>
      
                  </table>
                <![endif]-->
              </td>
            </tr>
          </tbody>
        </table>
        
      </div>
    
      
      <!--[if mso | IE]>
          </td>
        </tr>
      </table>
      
      <table
         align="center" border="0" cellpadding="0" cellspacing="0" class="" style="width:600px;" width="600"
      >
        <tr>
          <td style="line-height:0px;font-size:0px;mso-line-height-rule:exactly;">
      <![endif]-->
    
      
      <div style="background:#F2F2F2;background-color:#F2F2F2;margin:0px auto;max-width:600px;">
        
        <table align="center" border="0" cellpadding="0" cellspacing="0" role="presentation" style="background:#F2F2F2;background-color:#F2F2F2;width:100%;">
          <tbody>
            <tr>
              <td style="direction: ltr; font-size: 0px; padding: 20px 0; text-align: center;" align="center">
                <!--[if mso | IE]>
                  <table role="presentation" border="0" cellpadding="0" cellspacing="0">
                
        <tr>
      
            <td
               class="" style="vertical-align:top;width:600px;"
            >
          <![endif]-->
            
      <div class="mj-column-per-100 mj-outlook-group-fix" style="font-size:0px;text-align:left;direction:ltr;display:inline-block;vertical-align:top;width:100%;">
        
      <table border="0" cellpadding="0" cellspacing="0" role="presentation" style="vertical-align:top;" width="100%">
        
            <tr>
              <td align="center" style="font-size: 0px; padding: 10px 25px; word-break: break-word;">
                
      <div style="font-family:Ubuntu, Helvetica, Arial, sans-serif;font-size:13px;line-height:1;text-align:center;color:#000000;">{{#blocktrans "Base email footer" }}
        Sincerely, {{ site_name }}
      {{/blocktrans}}</div>
    
              </td>
            </tr>
          
      </table>
    
      </div>
    
          <!--[if mso | IE]>
            </td>
          
        </tr>
      
                  </table>
                <![endif]-->
              </td>
            </tr>
          </tbody>
        </table>
        
      </div>
    
      
      <!--[if mso | IE]>
          </td>
        </tr>
      </table>
      
      <table
         align="center" border="0" cellpadding="0" cellspacing="0" class="no-display-outlook" style="width:600px;" width="600"
      >
        <tr>
          <td style="line-height:0px;font-size:0px;mso-line-height-rule:exactly;">
      <![endif]-->
    
      
      <div class="no-display" style="display: none; margin: 0px auto; max-width: 600px;">
        
        <table align="center" border="0" cellpadding="0" cellspacing="0" role="presentation" style="width:100%;">
          <tbody>
            <tr>
              <td style="direction: ltr; font-size: 0px; padding: 20px 0; text-align: center;" align="center">
                <!--[if mso | IE]>
                  <table role="presentation" border="0" cellpadding="0" cellspacing="0">
                
        <tr>
      
            <td
               class="" style="vertical-align:top;width:600px;"
            >
          <![endif]-->
            
      <div class="mj-column-per-100 mj-outlook-group-fix" style="font-size:0px;text-align:left;direction:ltr;display:inline-block;vertical-align:top;width:100%;">
        
      <table border="0" cellpadding="0" cellspacing="0" role="presentation" style="vertical-align:top;" width="100%">
        
            <tr>
              <td align="left" style="font-size: 0px; padding: 10px 25px; word-break: break-word;">
                
      <div style="font-family:Ubuntu, Helvetica, Arial, sans-serif;font-size:13px;line-height:1;text-align:left;color:#000000;">{{#if order}}
        <script type="application/ld+json">
        {{{{raw}}}}{{schema_markup}}{{{{/raw}}}}
        </script>
      {{/if}}</div>
    
              </td>
            </tr>
          
      </table>
    
      </div>
    
          <!--[if mso | IE]>
            </td>
          
        </tr>
      
                  </table>
                <![endif]-->
              </td>
            </tr>
          </tbody>
        </table>
        
      </div>
    
      
      <!--[if mso | IE]>
          </td>
        </tr>
      </table>
      <![endif]-->
    
    
      </div>
    
      </body>
    </html>
  <|MERGE_RESOLUTION|>--- conflicted
+++ resolved
@@ -105,8 +105,16 @@
             <tr>
               <td align="left" style="font-size: 0px; padding: 10px 25px; word-break: break-word;">
                 
-<<<<<<< HEAD
-      <div style="font-family:Ubuntu, Helvetica, Arial, sans-serif;font-size:13px;line-height:1;text-align:left;color:#000000;">{{#blocktrans "Fulfillment confirmation email text"}}
+      <div style="font-family:Ubuntu, Helvetica, Arial, sans-serif;font-size:13px;line-height:1;text-align:left;color:#000000;">{{#if order.order_details_url}}
+            {{#blocktrans "Fulfillment confirmation email text with order details"}}
+              Thank you for your order. Below is the list of fulfilled products. To see your order details please visit: <a href="{{ order.order_details_url }}">{{ order.order_details_url }}</a>
+            {{/blocktrans}}
+          {{else}}
+            {{#blocktrans "Fulfillment confirmation email text"}}
+              Thank you for your order. Below is the list of fulfilled products.
+            {{/blocktrans}}
+          {{/if}}
+          {{#blocktrans "Fulfillment confirmation email text"}}
             Thank you for your order. Below is the list of fulfilled products.
           {{/blocktrans}}
           {{#if fulfillment.tracking_number}}
@@ -120,28 +128,6 @@
               {{/blocktrans}}
             {{/if}}
           {{/if}}</div>
-=======
-      <div style="font-family:Ubuntu, Helvetica, Arial, sans-serif;font-size:13px;line-height:1;text-align:left;color:#000000;">{% if order_details_url %}
-            {% blocktrans trimmed context "Fulfillment confirmation email text with order details" %}
-              Thank you for your order. Below is the list of fulfilled products. To see your order details please visit: <a href="{{ order_details_url }}">{{ order_details_url }}</a>
-            {% endblocktrans %}
-          {% else %}
-            {% blocktrans trimmed context "Fulfillment confirmation email text" %}
-              Thank you for your order. Below is the list of fulfilled products.
-            {% endblocktrans %}
-          {% endif %}
-          {% if fulfillment.tracking_number %}
-            {% if fulfillment.is_tracking_number_url %}
-              {% blocktrans trimmed with tracking_number=fulfillment.tracking_number context "Fulfillment confirmation email text" %}
-                You can track your shipment with <a href="{{ tracking_number }}">{{ tracking_number }}</a> link.
-              {% endblocktrans %}
-            {% else %}
-              {% blocktrans trimmed with tracking_number=fulfillment.tracking_number context "Fulfillment confirmation email text" %}
-                You can track your shipment with {{ tracking_number }} code.
-              {% endblocktrans %}
-            {% endif %}
-          {% endif %}</div>
->>>>>>> 95ce4b57
     
               </td>
             </tr>
