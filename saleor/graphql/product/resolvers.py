import graphene
import graphene_django_optimizer as gql_optimizer
from django.db.models import Sum, Q

from ...order import OrderStatus
from ...product import models
from ..utils import (
    filter_by_query_param, filter_by_period, get_database_id, get_nodes)
from .filters import (
    filter_products_by_attributes, filter_products_by_categories,
    filter_products_by_collections, filter_products_by_price, sort_qs)
from .types import Category, Collection, ProductVariant, StockAvailability

PRODUCT_SEARCH_FIELDS = ('name', 'description', 'category__name')
CATEGORY_SEARCH_FIELDS = ('name', 'slug', 'description', 'parent__name')
COLLECTION_SEARCH_FIELDS = ('name', 'slug')
ATTRIBUTES_SEARCH_FIELDS = ('name', 'slug')


def resolve_attributes(info, category_id, query):
    qs = models.Attribute.objects.all()
    qs = filter_by_query_param(qs, query, ATTRIBUTES_SEARCH_FIELDS)
    if category_id:
        # Get attributes that are used with product types
        # within the given category.
        category = graphene.Node.get_node_from_global_id(
            info, category_id, Category)
        if category is None:
            return qs.none()
        tree = category.get_descendants(include_self=True)
        product_types = {
            obj[0]
            for obj in models.Product.objects.filter(
                category__in=tree).values_list('product_type_id')}
        qs = qs.filter(
            Q(product_type__in=product_types)
            | Q(product_variant_type__in=product_types))
    qs = qs.order_by('name')
    qs = qs.distinct()
    return gql_optimizer.query(qs, info)


def resolve_categories(info, query, level=None):
    qs = models.Category.objects.prefetch_related('children')
    if level is not None:
        qs = qs.filter(level=level)
    qs = filter_by_query_param(qs, query, CATEGORY_SEARCH_FIELDS)
    qs = qs.order_by('name')
    qs = qs.distinct()
    return gql_optimizer.query(qs, info)


def resolve_collections(info, query):
    user = info.context.user
    qs = models.Collection.objects.visible_to_user(user)
    qs = filter_by_query_param(qs, query, COLLECTION_SEARCH_FIELDS)
    qs = qs.order_by('name')
    return gql_optimizer.query(qs, info)


<<<<<<< HEAD
def resolve_products(info, category_id=None, query=None):
=======
def resolve_products(
        info, attributes=None, categories=None, collections=None,
        price_lte=None, price_gte=None, sort_by=None, stock_availability=None,
        query=None, **kwargs):

>>>>>>> 1f3434bd
    user = info.context.user
    qs = models.Product.objects.visible_to_user(user)
    qs = filter_by_query_param(qs, query, PRODUCT_SEARCH_FIELDS)

    if attributes:
        qs = filter_products_by_attributes(qs, attributes)

    if categories:
        categories = get_nodes(categories, Category)
        qs = filter_products_by_categories(qs, categories)

    if collections:
        collections = get_nodes(collections, Collection)
        qs = filter_products_by_collections(qs, collections)

    if stock_availability:
        qs = qs.annotate(total_quantity=Sum('variants__quantity'))
        if stock_availability == StockAvailability.IN_STOCK:
            qs = qs.filter(total_quantity__gt=0)
        elif stock_availability == StockAvailability.OUT_OF_STOCK:
            qs = qs.filter(total_quantity__lte=0)

    qs = filter_products_by_price(qs, price_lte, price_gte)
    qs = sort_qs(qs, sort_by)
    qs = qs.distinct()
    return gql_optimizer.query(qs, info)


def resolve_product_types(info):
    qs = models.ProductType.objects.all()
    qs = qs.order_by('name')
    return gql_optimizer.query(qs, info)


def resolve_product_variants(info, ids=None):
    qs = models.ProductVariant.objects.all()
    if ids:
        db_ids = [
            get_database_id(info, node_id, only_type=ProductVariant)
            for node_id in ids]
        qs = qs.filter(pk__in=db_ids)
    return gql_optimizer.query(qs, info)


def resolve_report_product_sales(info, period):
    qs = models.ProductVariant.objects.prefetch_related(
        'product', 'product__images', 'order_lines__order').all()

    # exclude draft and canceled orders
    exclude_status = [OrderStatus.DRAFT, OrderStatus.CANCELED]
    qs = qs.exclude(order_lines__order__status__in=exclude_status)

    # filter by period
    qs = filter_by_period(qs, period, 'order_lines__order__created')

    qs = qs.annotate(quantity_ordered=Sum('order_lines__quantity'))
    qs = qs.filter(quantity_ordered__isnull=False)
    return qs.order_by('-quantity_ordered')<|MERGE_RESOLUTION|>--- conflicted
+++ resolved
@@ -58,15 +58,11 @@
     return gql_optimizer.query(qs, info)
 
 
-<<<<<<< HEAD
-def resolve_products(info, category_id=None, query=None):
-=======
 def resolve_products(
         info, attributes=None, categories=None, collections=None,
         price_lte=None, price_gte=None, sort_by=None, stock_availability=None,
         query=None, **kwargs):
 
->>>>>>> 1f3434bd
     user = info.context.user
     qs = models.Product.objects.visible_to_user(user)
     qs = filter_by_query_param(qs, query, PRODUCT_SEARCH_FIELDS)
